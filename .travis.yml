language: generic
os: linux
# Run jobs on container-based infrastructure, can be overridden per job
sudo: false

# Configure the build environment. Global variables are defined for all configurations.
env:
  global:
    - EVENT_TYPE='push pull_request cron'
    - TOX_ARG=''

stages:
  # Do the offline jobs, it will not proceed if any fail
  - name: "Initial jobs"
  # Do the rest of the jobs
  - name: "Comprehensive jobs"
  # Cron only jobs
  - name: "Cron jobs"
    if: type = cron

matrix:
  include:
    - os: osx
      name: "macOS 3.7 (py37-offline)"
      env: TOX_ENV='py37-offline'
      stage: "Initial jobs"

    - name: "3.6 offline (py36-offline)"
      env: TOX_ENV='py36-offline'
      stage: "Initial jobs"

    - name: "3.7 online (py37-online)"
      env:
        - TOX_ENV='py37-online'
        - TOX_ARG='-- -n=8'
      stage: "Comprehensive jobs"

    - name: "AstroPy dev (py37-astropydev)"
      env:
        - TOX_ENV='py37-astropydev'
      addons:
        apt:
          packages:
            - httpie
      stage: "Cron jobs"

    - name: "NumPy dev (py37-numpydev)"
      addons:
        apt:
          packages:
            - gfortran
            - libatlas-dev
            - libatlas-base-dev
      env: TOX_ENV='py37-numpydev'
      stage: "Cron jobs"

<<<<<<< HEAD
    # Don't wait for allowed failures
    fast_finish: true

    include:
         # We order the jobs, in terms of the maintainers mood
         # Order of tests run in build stages
         - python: 3.6
           stage: Initial tests

         # We order the jobs, in terms of the maintainers mood
         # Order of tests run in build stages
         - python: 3.7
           stage: Initial tests
           env: PYTHON_VERSION=3.7

        # Comprehensive tests below this line
        # We run --online here because --online-only skips the doctests
         - python: 3.7
           stage: Comprehensive tests
           env: SETUP_CMD="test --online --coverage --parallel 8" PYTHON_VERSION=3.7

        # Cron tests below this line
         - os: osx
           stage: Cron tests
           language: generic
           env: PYTHON_VERSION=3.6

         - python: 3.6
           stage: Comprehensive tests
           env: ASTROPY_VERSION='dev'

         - python: 3.6
           stage: Cron tests
           env: NUMPY_VERSION='dev'

         - python: 3.6
           stage: Cron tests
           env: NUMPY_VERSION='dev' ASTROPY_VERSION='dev'

         - python: 3.6
           stage: Cron tests
           env: SETUP_CMD='test --figure-only' ASTROPY_VERSION='dev'
                CONDA_DEPENDENCIES='astropy'

         - python: 3.6
           stage: Cron tests
           # Pip Upstream checks
           env: SETUP_CMD='test' CONDA_DEPENDENCIES='' PIP_DEPENDENCIES='' JOB='pip'

install:
    - git clone --depth 1 git://github.com/astropy/ci-helpers.git
    - source ci-helpers/travis/setup_conda.sh

before_script:
    # Download the sample data for the online builds only.
    - if [[ $SETUP_CMD == *online-only* ]] || [[ $SETUP_CMD == *remote-data* ]]; then python -m "sunpy.data.sample"; fi
    - if [[ $SETUP_CMD == *--figure* ]]; then conda env create --file sunpy/tests/figure_tests_env_$PYTHON_VERSION.yml; source activate sunpy-figure-tests-$PYTHON_VERSION; python -m "sunpy.data.sample"; fi

    - if [[ $JOB == *pip* ]]; then pip install .[all]; fi
=======
before_install:
  - git clone --depth 1 git://github.com/astropy/ci-helpers.git
  # We do not want to create the test env
  - echo "" > ci-helpers/travis/setup_dependencies_common.sh
  - source ci-helpers/travis/setup_conda.sh
  - pip install git+https://github.com/drdavella/tox-conda
>>>>>>> c5453213

script:
  - tox -vv -e $TOX_ENV $TOX_ARG

after_success:
  - codecov

after_failure:
    # Send a nice matrix notification if the Astropy-dev job fails
    - NOTIF_TEXT='Build '$TRAVIS_BUILD_NUMBER' (Astropy-dev) Failed:'$TRAVIS_BUILD_WEB_URL
    - AVATAR_URL='https://s3-eu-west-1.amazonaws.com/cadair.com/Tessa-pride.png'
    - if [[ -n "$NOTIFURL" && $TOX_ENV == *astropydev* ]]; then http --verify=no POST $NOTIFURL displayName="Travis Bot" avatarUrl="$AVATAR_URL" text="$NOTIF_TEXT"; fi<|MERGE_RESOLUTION|>--- conflicted
+++ resolved
@@ -42,7 +42,7 @@
         apt:
           packages:
             - httpie
-      stage: "Cron jobs"
+      stage: "Comprehensive jobs"
 
     - name: "NumPy dev (py37-numpydev)"
       addons:
@@ -54,74 +54,12 @@
       env: TOX_ENV='py37-numpydev'
       stage: "Cron jobs"
 
-<<<<<<< HEAD
-    # Don't wait for allowed failures
-    fast_finish: true
-
-    include:
-         # We order the jobs, in terms of the maintainers mood
-         # Order of tests run in build stages
-         - python: 3.6
-           stage: Initial tests
-
-         # We order the jobs, in terms of the maintainers mood
-         # Order of tests run in build stages
-         - python: 3.7
-           stage: Initial tests
-           env: PYTHON_VERSION=3.7
-
-        # Comprehensive tests below this line
-        # We run --online here because --online-only skips the doctests
-         - python: 3.7
-           stage: Comprehensive tests
-           env: SETUP_CMD="test --online --coverage --parallel 8" PYTHON_VERSION=3.7
-
-        # Cron tests below this line
-         - os: osx
-           stage: Cron tests
-           language: generic
-           env: PYTHON_VERSION=3.6
-
-         - python: 3.6
-           stage: Comprehensive tests
-           env: ASTROPY_VERSION='dev'
-
-         - python: 3.6
-           stage: Cron tests
-           env: NUMPY_VERSION='dev'
-
-         - python: 3.6
-           stage: Cron tests
-           env: NUMPY_VERSION='dev' ASTROPY_VERSION='dev'
-
-         - python: 3.6
-           stage: Cron tests
-           env: SETUP_CMD='test --figure-only' ASTROPY_VERSION='dev'
-                CONDA_DEPENDENCIES='astropy'
-
-         - python: 3.6
-           stage: Cron tests
-           # Pip Upstream checks
-           env: SETUP_CMD='test' CONDA_DEPENDENCIES='' PIP_DEPENDENCIES='' JOB='pip'
-
-install:
-    - git clone --depth 1 git://github.com/astropy/ci-helpers.git
-    - source ci-helpers/travis/setup_conda.sh
-
-before_script:
-    # Download the sample data for the online builds only.
-    - if [[ $SETUP_CMD == *online-only* ]] || [[ $SETUP_CMD == *remote-data* ]]; then python -m "sunpy.data.sample"; fi
-    - if [[ $SETUP_CMD == *--figure* ]]; then conda env create --file sunpy/tests/figure_tests_env_$PYTHON_VERSION.yml; source activate sunpy-figure-tests-$PYTHON_VERSION; python -m "sunpy.data.sample"; fi
-
-    - if [[ $JOB == *pip* ]]; then pip install .[all]; fi
-=======
 before_install:
   - git clone --depth 1 git://github.com/astropy/ci-helpers.git
   # We do not want to create the test env
   - echo "" > ci-helpers/travis/setup_dependencies_common.sh
   - source ci-helpers/travis/setup_conda.sh
   - pip install git+https://github.com/drdavella/tox-conda
->>>>>>> c5453213
 
 script:
   - tox -vv -e $TOX_ENV $TOX_ARG

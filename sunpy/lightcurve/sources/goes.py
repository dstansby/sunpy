# -*- coding: utf-8 -*-
"""Provides programs to process and analyze GOES data."""
from __future__ import absolute_import

import datetime

import matplotlib
from matplotlib import pyplot as plt  
from pandas.io.parsers import read_csv

import sunpy
from sunpy.lightcurve import LightCurve
from sunpy.time import parse_time, TimeRange

__all__ = ['GOESLightCurve']

class GOESLightCurve(LightCurve):
    """GOES light curve definition

    Examples
    --------
    import sunpy
    goes = sunpy.lightcurve.GOESLightCurve.create()
<<<<<<< HEAD
    goes = sunpy.lightcurve.GOESLightCurve.create(('2012/06/01', '2012/06/05'))
    goes.peek()
    
=======
    goes = sunpy.lightcurve.GOESLightCurve.create('2012/06/01', '2012/06/05')
    goes.peek()

>>>>>>> ff34a5be
    References
    ----------
    | http://www.ngdc.noaa.gov/goes/sem
    | http://www.ngdc.noaa.gov/goes/sem/getData/goes15
    """

    def peek(self, title="GOES Xray Flux", **kwargs):
        """Plots GOES light curve is the usual manner"""
        figure = plt.figure()
        axes = plt.gca()

        dates = matplotlib.dates.date2num(self.data.index)

        axes.plot_date(dates, self.data['A_FLUX'], '-', 
                     label='0.5--4.0 $\AA$', color='blue', lw=2)
        axes.plot_date(dates, self.data['B_FLUX'], '-', 
                     label='1.0--8.0 $\AA$', color='red', lw=2)

        axes.set_yscale("log")
        axes.set_ylim(1e-9, 1e-2)
        axes.set_title(title)
        axes.set_ylabel('Watts m$^{-2}$')
        axes.set_xlabel(datetime.datetime.isoformat(self.data.index[0])[0:10])

        ax2 = axes.twinx()
        ax2.set_yscale("log")
        ax2.set_ylim(1e-9, 1e-2)
        ax2.set_yticks((1e-9, 1e-8, 1e-7, 1e-6, 1e-5, 1e-4, 1e-3, 1e-2))
        ax2.set_yticklabels((' ','A','B','C','M','X',' '))

        axes.yaxis.grid(True, 'major')
        axes.xaxis.grid(False, 'major')
        axes.legend()

        # @todo: display better tick labels for date range (e.g. 06/01 - 06/05)
        formatter = matplotlib.dates.DateFormatter('%H:%M')
        axes.xaxis.set_major_formatter(formatter)

        axes.fmt_xdata = matplotlib.dates.DateFormatter('%H:%M')
        figure.autofmt_xdate()
        figure.show()

        return figure

    @classmethod
    def _get_default_uri(cls):
        """Retrieve XRS 2s data from yesterday (most recent data available using
        SEM API) if no other data is specified"""
        today = datetime.datetime.today()
        yesterday = today - datetime.timedelta(days=1)
        return cls._get_url_for_date_range(yesterday, today)

    @staticmethod
    def _get_url_for_date_range(*args, **kwargs):
        """Returns a URL to the GOES data for the specified date.

        Parameters
        ----------
        args : TimeRange, datetimes, date strings
            Date range should be specified using a TimeRange, or start
            and end dates at datetime instances or date strings.
        satellite_number : int
            GOES satellite number (default = 15)
        data_type : string
            Data type to return for the particular GOES satellite. Supported
            types depend on the satellite number specified. (default = xrs_2s) 
        """
        # TimeRange
        if len(args) == 1 and isinstance(args[0], TimeRange):
            start = args[0].start()
            end = args[0].end()
        elif len(args) == 2:
            # Start & End date
            start = parse_time(args[0])
            end = parse_time(args[1])
            if end < start:
                print('Warning: start time (argument 1) > end time (argument 2)')

        # GOES query parameters
        params = {
            "satellite_number": 15,
            "data_type": "xrs_2s"
        }
        params.update(kwargs)

        base_url = 'http://www.ngdc.noaa.gov/goes/sem/getData/goes%d/%s.csv'
        query_str = "?fromDate=%s&toDate=%s&file=true" 

        url = (base_url + query_str) % (params['satellite_number'], 
                                        params['data_type'],
                                        start.strftime("%Y%m%d"), 
                                        end.strftime("%Y%m%d"))

        return url

    @staticmethod
    def _parse_csv(filepath):
        """Parses an GOES CSV"""
        with open(filepath, 'rb') as fp:
            # @todo: check for:
            # "No-Data-Found for the time period requested..." error
            return "", read_csv(fp, sep=",", index_col=0, parse_dates=True)<|MERGE_RESOLUTION|>--- conflicted
+++ resolved
@@ -21,15 +21,9 @@
     --------
     import sunpy
     goes = sunpy.lightcurve.GOESLightCurve.create()
-<<<<<<< HEAD
-    goes = sunpy.lightcurve.GOESLightCurve.create(('2012/06/01', '2012/06/05'))
-    goes.peek()
-    
-=======
     goes = sunpy.lightcurve.GOESLightCurve.create('2012/06/01', '2012/06/05')
     goes.peek()
 
->>>>>>> ff34a5be
     References
     ----------
     | http://www.ngdc.noaa.gov/goes/sem

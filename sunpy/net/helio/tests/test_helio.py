--- conflicted
+++ resolved
@@ -297,17 +297,5 @@
     start = '2005/01/03'
     end = '2005/12/03'
     table_name = 'rhessi_hxr_flare'
-<<<<<<< HEAD
     res = client.search(a.Time(start, end), a.helio.TableName(table_name), a.helio.MaxRecords(10))
-    assert len(res) == 10
-
-
-def test_client_mock_fail(client):
-    """
-    This test will xfail on the offline tests.
-    It just passes if the client is working.
-    """
-=======
-    res = client.time_query(start, end, table=table_name, max_records=10)
-    assert len(res.array) == 10
->>>>>>> a8531086
+    assert len(res) == 10
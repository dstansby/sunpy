from __future__ import absolute_import

<<<<<<< HEAD
import warnings
=======
__all__ = ['Series', 'Protocol', 'Notify', 'Compression', 'Wavelength', 'Time',
           'Segment', 'Sample']
>>>>>>> c9835094

import astropy.units as u
from astropy.tests.helper import assert_quantity_allclose

<<<<<<< HEAD
from sunpy.net.attr import AttrWalker, AttrAnd, AttrOr
from sunpy.net.vso.attrs import Time, _VSOSimpleAttr, Wavelength

__all__ = ['Series', 'Protocol', 'Notify', 'Compression', 'Wavelength', 'Time',
           'Segment', 'walker']
=======
from sunpy.net.attr import Attr, AttrWalker, AttrAnd, AttrOr
from sunpy.net.vso.attrs import _VSOSimpleAttr
from sunpy.net.vso.attrs import Time as vTime, Sample as vSample

###############################################################################
# This is a horrific hack to make automodapi pick up these as jsoc attrs.


class Time(vTime):
    __doc__ = vTime.__doc__
    pass


class Sample(vSample):
    __doc__ = vSample.__doc__
    pass

###############################################################################

>>>>>>> c9835094

class Series(_VSOSimpleAttr):
    """
    The JSOC Series to Download.

    See `this<http://jsoc.stanford.edu/JsocSeries_DataProducts_map.html>_`
    for a list of series'.
    """
    pass


class Segment(_VSOSimpleAttr):
    """
    Segments choose which files to download when there are more than
    one present for each record e.g. 'image'
    """
    pass


class Protocol(_VSOSimpleAttr):
    """
    The type of download to request one of
    ("FITS", "JPEG", "MPG", "MP4", or "as-is").
    Only FITS is supported, the others will require extra keywords.
    """
    pass


class Notify(_VSOSimpleAttr):
    """
    An email address to get a notification to when JSOC has staged your request
    """
    def __init__(self, value):
        super(Notify, self).__init__(value)

        if value.find('@') == -1:
<<<<<<< HEAD
            raise ValueError("Notify attribute must contain an '@' symbol to be a valid email address")

=======
            raise ValueError("Notify attribute must contain an '@' symbol "
                             "to be a valid email address")
>>>>>>> c9835094
        self.value = value
    pass


class Compression(_VSOSimpleAttr):
    """
    Compression format for requested files.

    'rice' or None, download FITS files with RICE compression.
    """
    pass


walker = AttrWalker()

@walker.add_creator(AttrAnd, _VSOSimpleAttr, Time, Wavelength)
def _create(wlk, query):

    map_ = {}
    wlk.apply(query, map_)
    return [map_]


@walker.add_applier(AttrAnd)
def _apply(wlk, query, imap):

    for iattr in query.attrs:
        wlk.apply(iattr, imap)


@walker.add_applier(_VSOSimpleAttr)
def _apply1(wlk, query, imap):

    imap[query.__class__.__name__.lower()] = query.value


@walker.add_applier(Time)
def _apply2(wlk, query, imap):

    imap['start_time'] = query.start
    imap['end_time'] = query.end

@walker.add_applier(Wavelength)
def _apply(wlk, query, imap):
    if query.min == query.max:
        imap['wavelength'] = query.min.to(u.AA, equivalencies=u.spectral())
    else:
        raise ValueError('Minimum and Maximum wavelength have to be identical for JSOC queries.')


@walker.add_creator(AttrOr)
def _create1(wlk, query):

    qblocks = []
    for iattr in query.attrs:
        qblocks.extend(wlk.create(iattr))

    return qblocks<|MERGE_RESOLUTION|>--- conflicted
+++ resolved
@@ -1,22 +1,10 @@
 from __future__ import absolute_import
 
-<<<<<<< HEAD
-import warnings
-=======
 __all__ = ['Series', 'Protocol', 'Notify', 'Compression', 'Wavelength', 'Time',
            'Segment', 'Sample']
->>>>>>> c9835094
 
 import astropy.units as u
-from astropy.tests.helper import assert_quantity_allclose
 
-<<<<<<< HEAD
-from sunpy.net.attr import AttrWalker, AttrAnd, AttrOr
-from sunpy.net.vso.attrs import Time, _VSOSimpleAttr, Wavelength
-
-__all__ = ['Series', 'Protocol', 'Notify', 'Compression', 'Wavelength', 'Time',
-           'Segment', 'walker']
-=======
 from sunpy.net.attr import Attr, AttrWalker, AttrAnd, AttrOr
 from sunpy.net.vso.attrs import _VSOSimpleAttr
 from sunpy.net.vso.attrs import Time as vTime, Sample as vSample
@@ -36,7 +24,6 @@
 
 ###############################################################################
 
->>>>>>> c9835094
 
 class Series(_VSOSimpleAttr):
     """
@@ -71,17 +58,10 @@
     """
     def __init__(self, value):
         super(Notify, self).__init__(value)
-
         if value.find('@') == -1:
-<<<<<<< HEAD
-            raise ValueError("Notify attribute must contain an '@' symbol to be a valid email address")
-
-=======
             raise ValueError("Notify attribute must contain an '@' symbol "
                              "to be a valid email address")
->>>>>>> c9835094
         self.value = value
-    pass
 
 
 class Compression(_VSOSimpleAttr):
@@ -93,9 +73,31 @@
     pass
 
 
+class Wavelength(_VSOSimpleAttr):
+    """
+    Wavelength or list of wavelengths to download. Must be specified in correct
+    units for the series.
+    """
+    def __init__(self, value):
+        if not (isinstance(value, u.Quantity) or isinstance(value, list)):
+            raise TypeError("Wave inputs must be astropy Quantities")
+        Attr.__init__(self)
+
+        self.value = value
+
+    def __or__(self, other):
+        if self == other:
+            return self
+        if isinstance(other, self.__class__):
+            return self.__class__([self.value, other.value])
+        return AttrOr([self, other])
+    __ror__ = __or__
+
+
 walker = AttrWalker()
 
-@walker.add_creator(AttrAnd, _VSOSimpleAttr, Time, Wavelength)
+
+@walker.add_creator(AttrAnd, _VSOSimpleAttr, Time)
 def _create(wlk, query):
 
     map_ = {}
@@ -122,13 +124,6 @@
     imap['start_time'] = query.start
     imap['end_time'] = query.end
 
-@walker.add_applier(Wavelength)
-def _apply(wlk, query, imap):
-    if query.min == query.max:
-        imap['wavelength'] = query.min.to(u.AA, equivalencies=u.spectral())
-    else:
-        raise ValueError('Minimum and Maximum wavelength have to be identical for JSOC queries.')
-
 
 @walker.add_creator(AttrOr)
 def _create1(wlk, query):
